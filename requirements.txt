# GRPC / Protobuff related
<<<<<<< HEAD
grpcio>==1.16.1
grpcio-tools>==1.16.1
=======
grpcio>=1.16.1
grpcio-tools>=1.16.1
>>>>>>> 94bd1a71

# Time related utils
pytz

# Misc libraries
pyyaml<|MERGE_RESOLUTION|>--- conflicted
+++ resolved
@@ -1,11 +1,6 @@
 # GRPC / Protobuff related
-<<<<<<< HEAD
-grpcio>==1.16.1
-grpcio-tools>==1.16.1
-=======
 grpcio>=1.16.1
 grpcio-tools>=1.16.1
->>>>>>> 94bd1a71
 
 # Time related utils
 pytz
